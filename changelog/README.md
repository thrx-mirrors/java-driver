--- conflicted
+++ resolved
@@ -1,17 +1,15 @@
 ## Changelog
 
-<<<<<<< HEAD
+### 3.1.5 (in progress)
+
+Merged from 3.0.x branch:
+
+- [bug] JAVA-1404: Fix min token handling in TokenRange.contains.
+
+
 ### 3.1.4
 
 Merged from 3.0.x branch:
-=======
-### 3.0.8 (in progress)
-
-- [bug] JAVA-1404: Fix min token handling in TokenRange.contains.
-
-
-### 3.0.7
->>>>>>> 697d9031
 
 - [bug] JAVA-1371: Reintroduce connection pool timeout.
 - [bug] JAVA-1313: Copy SerialConsistencyLevel to PreparedStatement.
@@ -133,6 +131,19 @@
 - [new feature] JAVA-1019: SchemaBuilder support for CREATE/ALTER/DROP KEYSPACE.
 - [bug] JAVA-727: Allow monotonic timestamp generators to drift in the future + use microsecond precision when possible.
 - [improvement] JAVA-444: Add Java process information to UUIDs.makeNode() hash.
+
+
+### 3.0.8 (in progress)
+
+- [bug] JAVA-1404: Fix min token handling in TokenRange.contains.
+
+
+### 3.0.7
+
+- [bug] JAVA-1371: Reintroduce connection pool timeout.
+- [bug] JAVA-1313: Copy SerialConsistencyLevel to PreparedStatement.
+- [documentation] JAVA-1334: Clarify documentation of method `addContactPoints`.
+- [improvement] JAVA-1357: Document that getReplicas only returns replicas of the last token in range.
 
 
 ### 3.0.6
