--- conflicted
+++ resolved
@@ -1,6 +1,5 @@
 ## Changelog
 
-<<<<<<< HEAD
 ### 3.1.0 (in progress)
 
 Merged from 3.0.x branch:
@@ -56,7 +55,8 @@
 - [new feature] JAVA-1019: SchemaBuilder support for CREATE/ALTER/DROP KEYSPACE.
 - [bug] JAVA-727: Allow monotonic timestamp generators to drift in the future + use microsecond precision when possible.
 - [improvement] JAVA-444: Add Java process information to UUIDs.makeNode() hash.
-=======
+
+
 ### 3.0.3
 
 - [improvement] JAVA-1147: Upgrade Netty to 4.0.37.
@@ -79,7 +79,6 @@
 - [bug] JAVA-1120: Skip schema refresh debouncer when checking for agreement as a result of schema change made by client.
 - [improvement] JAVA-1242: Fix driver-core dependency in driver-stress
 - [improvement] JAVA-1235: Move the query to the end of "re-preparing .." log message as a key value.
->>>>>>> 932e3872
 
 
 ### 3.0.2
