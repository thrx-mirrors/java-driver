--- conflicted
+++ resolved
@@ -1,9 +1,50 @@
 ## Changelog
 
-<<<<<<< HEAD
 ### 2.2.0-rc2 (in progress)
 
 - [improvement] Rename DateWithoutTime to LocalDate (JAVA-810)
+
+Merged from 2.1 branch:
+
+- [improvement] Improve QueryBuilder API for SELECT DISTINCT (JAVA-475)
+- [improvement] Make NativeColumnType a top-level class (JAVA-715)
+- [improvement] Expose ProtocolVersion#toInt (JAVA-700)
+- [bug] Handle void return types in accessors (JAVA-542)
+- [improvement] Create values() function for Insert builder using List (JAVA-225)
+- [improvement] HashMap throws an OOM Exception when logging level is set to TRACE (JAVA-713)
+- [bug] Support bind marker in QueryBuilder DELETE's list index (JAVA-679)
+- [improvement] Expose KEYS and FULL indexing options in IndexMetadata (JAVA-732)
+- [improvement] Allow @Enumerated in Accessor method parameters (JAVA-589)
+- [improvement] Allow access to table metadata from Mapper (JAVA-554)
+- [improvement] Provide a way to map computed fields (JAVA-661)
+- [improvement] Ignore missing columns in mapper (JAVA-824)
+- [bug] Preserve default timestamp for retries and speculative executions (JAVA-724)
+- [improvement] Use same pool implementation for protocol v2 and v3
+  (JAVA-738).
+- [improvement] Support CONTAINS / CONTAINS KEY in QueryBuilder (JAVA-677)
+- [improvement] Add USING options in mapper for delete and save
+  operations (JAVA-477/JAVA-540)
+- [improvement] Add mapper option to configure whether to save null fields (JAVA-473)
+
+Merged from 2.0 branch:
+
+- [bug] DowngradingConsistencyRetryPolicy ignores write timeouts (JAVA-737)
+- [bug] Forbid bind marker in QueryBuilder add/append/prepend (JAVA-736)
+- [bug] Prevent QueryBuilder.quote() from applying duplicate double quotes (JAVA-712)
+- [bug] Prevent QueryBuilder from trying to serialize raw string (JAVA-688)
+- [bug] Support bind marker in QueryBuilder DELETE's list index (JAVA-679)
+- [improvement] Improve QueryBuilder API for SELECT DISTINCT (JAVA-475)
+- [improvement] Create values() function for Insert builder using List (JAVA-225)
+- [improvement] Warn when ReplicationStrategy encounters invalid
+  replication factors (JAVA-702)
+- [improvement] Add PoolingOptions method to set both core and max
+  connections (JAVA-662).
+- [improvement] Do not include epoll JAR in binary distribution (JAVA-766)
+- [improvement] Optimize internal copies of Request objects (JAVA-726)
+- [bug] Preserve tracing across retries (JAVA-815)
+- [improvement] New RetryDecision.tryNextHost() (JAVA-709)
+- [bug] Handle function calls and raw strings as non-idempotent in QueryBuilder (JAVA-733)
+
 
 ### 2.2.0-rc1
 
@@ -19,9 +60,11 @@
 - [new feature] Support new C* 2.2 CQL date and time types (JAVA-404)
 
 Merged from 2.1 branch:
-=======
+
+- [improvement] Unify "Target" enum for schema elements (JAVA-782)
+
+
 ### 2.1.7
->>>>>>> a1d4737c
 
 - [improvement] Improve QueryBuilder API for SELECT DISTINCT (JAVA-475)
 - [improvement] Make NativeColumnType a top-level class (JAVA-715)
